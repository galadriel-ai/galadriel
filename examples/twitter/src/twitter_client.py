--- conflicted
+++ resolved
@@ -61,14 +61,7 @@
         asyncio.create_task(self._run_post_loop())
         asyncio.create_task(self._run_reply_loop())
 
-<<<<<<< HEAD
-    async def send(self, request: Dict, response: Dict, proof: str) -> None:
-        if response.get("type") == "tweet":
-            await self._post_tweet(TwitterPost.from_dict(response))
-        if response.get("type") == "tweet_excluded":
-            twitter_post = TwitterPost.from_dict(response)
-=======
-    async def post_output(
+    async def send(
         self, request: Message, response: Message, proof: str
     ) -> None:
         response_type = response.type
@@ -78,7 +71,6 @@
             await self._post_tweet(TwitterPost.from_dict(response.additional_kwargs))
         if response_type == "tweet_excluded":
             twitter_post = TwitterPost.from_dict(response.additional_kwargs)
->>>>>>> 6ccd058e
             await self.database_client.add_memory(
                 Memory(
                     id=f"{utils.get_current_timestamp()}",
