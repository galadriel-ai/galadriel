--- conflicted
+++ resolved
@@ -6,31 +6,7 @@
 from discord.ext import commands
 
 from galadriel_agent.clients.client import Client
-<<<<<<< HEAD
-
-
-@dataclass
-class Message:
-    """Data class to store message information"""
-
-    content: str
-    channel_id: int
-    author: str
-    message_id: int
-    timestamp: datetime
-
-    def to_dict(self) -> Dict:
-        """Convert Message object to dictionary"""
-        return {
-            "content": self.content,
-            "channel_id": self.channel_id,
-            "author": self.author,
-            "message_id": self.message_id,
-            "timestamp": self.timestamp.isoformat(),
-        }
-=======
 from galadriel_agent.entities import HumanMessage, Message
->>>>>>> 47a05f00
 
 
 class CommandsCog(commands.Cog):
