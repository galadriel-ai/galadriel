import asyncio
from dataclasses import dataclass
from pathlib import Path
from typing import List
from typing import Optional

from dotenv import load_dotenv
from galadriel_agent.entities import Message
from galadriel_agent.entities import ShortTermMemory

from galadriel_agent.clients.client import AgentInput, AgentOutput
from galadriel_agent.clients.client import PushOnlyQueue
from galadriel_agent.clients.s3 import S3Client
from galadriel_agent.domain import add_conversation_history
from galadriel_agent.domain import generate_proof
from galadriel_agent.domain import publish_proof
from galadriel_agent.logging_utils import init_logging


@dataclass
class AgentConfig:
    pass


class Agent:
    async def run(self, request: Message) -> Message:
        raise RuntimeError("Function not implemented")


class AgentState:
    # TODO: knowledge_base: KnowledgeBase
    pass


# This is just a rough sketch on how the GaladrielAgent itself will be implemented
# This is not meant to be read or modified by the end developer
class AgentRuntime:
    def __init__(
        # pylint:disable=R0917
        self,
<<<<<<< HEAD
        agent_config: AgentConfig,
        inputs: List[AgentInput],
        outputs: List[AgentOutput],
        agent: Agent,
=======
        agent_config: Optional[AgentConfig],
        clients: List[Client],
        user_agent: UserAgent,
>>>>>>> 6ccd058e
        s3_client: Optional[S3Client] = None,
        short_term_memory: Optional[ShortTermMemory] = None,
    ):
        self.agent_config = agent_config
        self.inputs = inputs
        self.outputs = outputs
        self.agent = agent
        self.s3_client = s3_client
        self.short_term_memory = short_term_memory

        env_path = Path(".") / ".env"
        load_dotenv(dotenv_path=env_path)
        # AgentConfig should have some settings for debug?
        init_logging(False)

    async def run(self):
        client_input_queue = asyncio.Queue()
        push_only_queue = PushOnlyQueue(client_input_queue)
        for input_client in self.inputs:
            asyncio.create_task(input_client.start(push_only_queue))

        await self.load_state(agent_state=None)
        while True:
            request = await client_input_queue.get()
            await self.run_request(request)

    async def run_request(self, request: Message):
        request = await self._add_conversation_history(request)
        response = await self.agent.run(request)
        if response:
            proof = await self._generate_proof(request, response)
            await self._publish_proof(request, response, proof)
            for output_client in self.outputs:
                await output_client.send(request, response, proof)
        # await self.upload_state()

    async def _add_conversation_history(self, request: Message) -> Message:
        if self.short_term_memory:
            return add_conversation_history.execute(request, self.short_term_memory)
        return request

    async def _generate_proof(self, request: Message, response: Message) -> str:
        return generate_proof.execute(request, response)

    async def _publish_proof(self, request: Message, response: Message, proof: str):
        publish_proof.execute(request, response, proof)

    # State management functions
    async def export_state(self) -> AgentState:
        pass

    async def load_state(self, agent_state: AgentState):
        pass

    async def upload_state(self):
        state = self.export_state()
        await self.s3_client.upload_file(state)

    async def restore_state(self):
        state = await self.s3_client.download_file()
        self.load_state(state)<|MERGE_RESOLUTION|>--- conflicted
+++ resolved
@@ -38,16 +38,10 @@
     def __init__(
         # pylint:disable=R0917
         self,
-<<<<<<< HEAD
-        agent_config: AgentConfig,
+        agent_config: Optional[AgentConfig],
         inputs: List[AgentInput],
         outputs: List[AgentOutput],
         agent: Agent,
-=======
-        agent_config: Optional[AgentConfig],
-        clients: List[Client],
-        user_agent: UserAgent,
->>>>>>> 6ccd058e
         s3_client: Optional[S3Client] = None,
         short_term_memory: Optional[ShortTermMemory] = None,
     ):
