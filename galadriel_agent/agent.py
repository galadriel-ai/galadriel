--- conflicted
+++ resolved
@@ -7,13 +7,6 @@
 from galadriel_agent.logging_utils import get_agent_logger
 from galadriel_agent.models import AgentConfig
 from galadriel_agent.models import Memory
-<<<<<<< HEAD
-from galadriel_agent.clients.database import DatabaseClient
-from galadriel_agent.clients.s3 import S3Client
-from typing import List, Dict
-from galadriel_agent.clients.client import Client
-=======
->>>>>>> 91d80c50
 
 logger = get_agent_logger()
 
@@ -64,7 +57,7 @@
                 await self.publish_proof(proof)
                 for client in self.clients:
                     await client.post_output(request, response, proof)
-            #await self.upload_state()
+            # await self.upload_state()
 
     async def generate_proof(self, request: Dict, response: Dict) -> str:
         pass
