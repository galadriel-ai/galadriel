--- conflicted
+++ resolved
@@ -4,18 +4,13 @@
 from typing import Dict
 from typing import List
 
+from dotenv import load_dotenv
+from galadriel_agent.domain import generate_proof
+from galadriel_agent.domain import publish_proof
+
 from galadriel_agent.clients.client import Client
 from galadriel_agent.clients.client import PushOnlyQueue
 from galadriel_agent.clients.s3 import S3Client
-<<<<<<< HEAD
-from dotenv import load_dotenv
-=======
-from galadriel_agent.domain import generate_proof
-from galadriel_agent.domain import publish_proof
-from galadriel_agent.logging_utils import get_agent_logger
-from galadriel_agent.models import AgentConfig
-from galadriel_agent.models import Memory
->>>>>>> 12a647ff
 
 
 @dataclass
@@ -71,11 +66,7 @@
             # await self.upload_state()
 
     async def generate_proof(self, request: Dict, response: Dict) -> str:
-<<<<<<< HEAD
-        return "mock_proof"
-=======
         return generate_proof.execute(request, response)
->>>>>>> 12a647ff
 
     async def publish_proof(self, request: Dict, response: Dict, proof: str):
         publish_proof.execute(request, response, proof)
