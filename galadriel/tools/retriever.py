--- conflicted
+++ resolved
@@ -21,11 +21,7 @@
 class RetrieverTool(Tool):
     name = "retriever"
     description = (
-<<<<<<< HEAD
-        "Uses semantic search to retrieve the parts of transformers documentation "
-=======
         "Uses semantic search to retrieve the parts of documentation "
->>>>>>> d2a97bc5
         "that could be most relevant to answer your query."
     )
     inputs = {
