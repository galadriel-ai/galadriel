import asyncio
import signal
from abc import ABC
from abc import abstractmethod
from pathlib import Path
from typing import AsyncGenerator, Dict, List
from typing import Optional


from dotenv import load_dotenv as _load_dotenv

from smolagents import CodeAgent as InternalCodeAgent
from smolagents import ToolCallingAgent as InternalToolCallingAgent
from smolagents import ActionStep

from galadriel.domain import generate_proof
from galadriel.domain import publish_proof
from galadriel.domain.extract_step_logs import pull_messages_from_step
from galadriel.domain.validate_solana_payment import SolanaPaymentValidator
from galadriel.domain.prompts import format_prompt
from galadriel.entities import Message
from galadriel.entities import Pricing
from galadriel.entities import PushOnlyQueue
from galadriel.errors import PaymentValidationError
from galadriel.logging_utils import init_logging
from galadriel.logging_utils import get_agent_logger
from galadriel.memory.memory_repository import MemoryRepository

logger = get_agent_logger()

DEFAULT_PROMPT_TEMPLATE = "{{request}}"

DEFAULT_PROMPT_TEMPLATE_WITH_CHAT_MEMORY = """
You are a helpful chatbot assistant.
Here is the chat history: \n\n {{chat_history}} \n
Answer the following question: \n\n {{request}} \n
Please remember the chat history and use it to answer the question, if relevant to the question.
"""


class Agent(ABC):
    """Abstract base class defining the interface for all agent implementations.

    This class serves as a contract that all concrete agent implementations must follow.
    """

    @abstractmethod
    async def execute(
        self, request: Message, memory: Optional[str] = None, stream: bool = False
    ) -> AsyncGenerator[Message, None]:
        """Process a single request and generate a response.
        The processing can be a single LLM call or involve multiple agentic steps, like CodeAgent.

        Args:
            request (Message): The input message to be processed

        Returns:
            Message: The agent's response message
        """
        raise RuntimeError("Function not implemented")


class AgentInput:
    """Base class for handling input sources to the agent runtime.

    Implementations of this class define how inputs are received and queued
    for processing by the agent.
    """

    async def start(self, queue: PushOnlyQueue) -> None:
        """Begin receiving inputs and pushing them to the processing queue.

        Args:
            queue (PushOnlyQueue): Queue to which input messages should be pushed
        """


class AgentOutput:
    """Base class for handling agent output destinations.

    Implementations of this class define how processed responses are delivered
    to their final destination.
    """

    async def send(self, request: Message, response: Message) -> None:
        """Send a processed response to its destination.

        Args:
            request (Message): The original request that generated the response
            response (Message): The response to be delivered
        """


class AgentState:
    # TODO: knowledge_base: KnowledgeBase
    pass


# pylint:disable=E0102
class CodeAgent(Agent, InternalCodeAgent):
    """
    This class combines the abstract Agent interface with the functionality of an internal
    CodeAgent from the smolagents package. It formats the request using a provided template,
    executes the internal code agent's run method, and returns a response message. Memory is
    kept between requests by default.
    """

    def __init__(
        self,
        prompt_template: Optional[str] = None,
        chat_memory: Optional[bool] = True,
        **kwargs,
    ):
        """Initialize the CodeAgent.

        Args:
            prompt_template (Optional[str]): Template used to format input requests.
                The template should contain {{request}} where the input message should be inserted.
                Example: "Answer the following question: {{request}}"
                If not provided, defaults to "{{request}}"
            flush_memory (Optional[bool]): If True, clears memory between requests. Defaults to False.
            **kwargs: Additional arguments passed to InternalCodeAgent

        Example:
            agent = CodeAgent(
                prompt_template="You are a helpful assistant. Please answer: {{request}}",
                model="gpt-4",
            )
            response = await agent.execute(Message(content="What is Python?"))
        """
        InternalCodeAgent.__init__(self, **kwargs)
        self.chat_memory = chat_memory
        self.prompt_template = (
            prompt_template or DEFAULT_PROMPT_TEMPLATE_WITH_CHAT_MEMORY if chat_memory else DEFAULT_PROMPT_TEMPLATE
        )
        format_prompt.validate_prompt_template(self.prompt_template)

    async def execute(  # type: ignore
        self, request: Message, memory: Optional[str] = None, stream: bool = False
    ) -> AsyncGenerator[Message, None]:
        request_dict = {"request": request.content, "chat_history": memory}
        formatted_task = format_prompt.execute(self.prompt_template, request_dict)

        if not stream:
            answer = InternalCodeAgent.run(self, task=formatted_task)
            yield Message(
                content=str(answer),
                conversation_id=request.conversation_id,
                additional_kwargs=request.additional_kwargs,
            )
            return
        # Stream is enabled
        async for message in stream_agent_response(
            agent_run=InternalCodeAgent.run(self, task=formatted_task, stream=True),
            conversation_id=request.conversation_id,  # type: ignore
            additional_kwargs=request.additional_kwargs,
            model=self.model,
        ):
            yield message


# pylint:disable=E0102
class ToolCallingAgent(Agent, InternalToolCallingAgent):
    """
    Similar to CodeAgent, this class wraps an internal ToolCallingAgent from the smolagents
    package. It formats the request, executes the tool-calling agent, and returns the response.
    Memory is kept between requests by default.
    """

    def __init__(
        self,
        prompt_template: Optional[str] = None,
        chat_memory: Optional[bool] = True,
        **kwargs,
    ):
        """
        Initialize the ToolCallingAgent.

        Args:
            prompt_template (Optional[str]): Template used to format input requests.
                The template should contain {{request}} where the input message should be inserted.
                Example: "Use available tools to answer: {{request}}"
                If not provided, defaults to "{{request}}"
            flush_memory (Optional[bool]): If True, clears memory between requests. Defaults to False.
            **kwargs: Additional arguments passed to InternalToolCallingAgent including available tools

        Example:
            agent = ToolCallingAgent(
                prompt_template="You have access to tools. Please help with: {{request}}",
                model="gpt-4",
            )
            response = await agent.execute(Message(content="What's the weather in Paris?"))
        """
        InternalToolCallingAgent.__init__(self, **kwargs)
        self.chat_memory = chat_memory
        self.prompt_template = (
            prompt_template or DEFAULT_PROMPT_TEMPLATE_WITH_CHAT_MEMORY if chat_memory else DEFAULT_PROMPT_TEMPLATE
        )
        format_prompt.validate_prompt_template(self.prompt_template)

    async def execute(  # type: ignore
        self, request: Message, memory: Optional[str] = None, stream: bool = False
    ) -> AsyncGenerator[Message, None]:
        request_dict = {"request": request.content, "chat_history": memory}
        formatted_task = format_prompt.execute(self.prompt_template, request_dict)

        if not stream:
            answer = InternalToolCallingAgent.run(self, task=formatted_task)
            yield Message(
                content=str(answer),
                conversation_id=request.conversation_id,
                additional_kwargs=request.additional_kwargs,
            )
            return
        # Stream is enabled
        async for message in stream_agent_response(
            agent_run=InternalToolCallingAgent.run(self, task=formatted_task, stream=True),
            conversation_id=request.conversation_id,  # type: ignore
            additional_kwargs=request.additional_kwargs,
            model=self.model,
        ):
            yield message


class AgentRuntime:
    """Runtime environment for executing agent workflows.

    Manages the lifecycle of agent execution including input processing,
    payment validation, response generation, and output delivery.
    """

    def __init__(
        # pylint:disable=R0917
        self,
        inputs: List[AgentInput],
        outputs: List[AgentOutput],
        agent: Agent,
        pricing: Optional[Pricing] = None,
        memory_repository: Optional[MemoryRepository] = None,
        debug: bool = False,
        enable_logs: bool = False,
    ):
        """Initialize the AgentRuntime.

        Args:
            inputs (List[AgentInput]): Input sources for the agent
            outputs (List[AgentOutput]): Output destinations for responses
            agent (Agent): The agent implementation to use
            solana_payment_validator (SolanaPaymentValidator): Payment validator
            debug (bool): Enable debug mode
            enable_logs (bool): Enable logging
        """
        self.inputs = inputs
        self.outputs = outputs
        self.agent = agent
        self.solana_payment_validator = SolanaPaymentValidator(pricing)  # type: ignore
        self.memory_repository = memory_repository
        self.debug = debug
        self.enable_logs = enable_logs
        self.shutdown_event = asyncio.Event()

        env_path = Path(".") / ".env"
        _load_dotenv(dotenv_path=env_path)
        # AgentConfig should have some settings for debug?
        if self.enable_logs:
            init_logging(self.debug)

    async def run(self, stream: bool = False):
        """Start the agent runtime loop.

        Creates an single queue and continuously processes incoming requests.
        Al agent inputs receive the same instance of the queue and append requests to it.
        """
        input_queue = asyncio.Queue()  # type: ignore
        push_only_queue = PushOnlyQueue(input_queue)

<<<<<<< HEAD
        # Listen for shutdown event
        await self._listen_for_stop()

        # Start agent inputs
        for agent_input in self.inputs:
            # Each agent input receives a queue it can push messages to
            asyncio.create_task(agent_input.start(push_only_queue))

        while not self.shutdown_event.is_set():
=======
        # Create tasks for all inputs and track them
        input_tasks = [
            asyncio.create_task(self._safe_client_start(agent_input, push_only_queue)) for agent_input in self.inputs
        ]

        while True:
            active_tasks = [task for task in input_tasks if not task.done()]
            if not active_tasks:
                raise RuntimeError("All input clients died")
>>>>>>> e98923e5
            # Get the next request from the queue
            try:
                request = await asyncio.wait_for(input_queue.get(), timeout=1.0)
            except asyncio.TimeoutError:
                continue
            # Process the request
<<<<<<< HEAD
            await self._run_request(request)

    def stop(self):
        self.shutdown_event.set()

    async def _listen_for_stop(self):
        loop = asyncio.get_running_loop()

        def _shutdown_handler():
            self.stop()

        try:
            loop.add_signal_handler(signal.SIGTERM, _shutdown_handler)
        except NotImplementedError:
            # Signal handling may not be supported on some platforms (e.g., Windows)
            logger.warning("SIGTERM signal handling is not supported on this platform.")
=======
            await self._run_request(request, stream)
            # await self.upload_state()
>>>>>>> e98923e5

    async def _run_request(self, request: Message, stream: bool):
        """Process a single request through the agent pipeline.

        Handles payment validation, agent execution, and response delivery.

        Args:
            request (Message): The request to process
        """
        task_and_payment, response = None, None
        # Handle payment validation
        if self.solana_payment_validator.pricing:
            try:
                task_and_payment = await self.solana_payment_validator.execute(request)
                request.content = task_and_payment.task
            except PaymentValidationError:
                logger.error("Payment validation error", exc_info=True)
            except Exception:
                logger.error("Unexpected error during payment validation", exc_info=True)
        # Run the agent if payment validation passed or not required
        if task_and_payment or not self.solana_payment_validator.pricing:
            memories = None
            if self.memory_repository:
                try:
                    memories = await self.memory_repository.get_memories(prompt=request.content)
                except Exception as e:
                    logger.error(f"Error getting memories: {e}")
            try:
                async for response in self.agent.execute(request, memories, stream=stream):  # type: ignore
                    for output in self.outputs:
                        try:
                            await output.send(request, response)
                        except Exception:
                            logger.error("Failed to send streaming response via output", exc_info=True)
            except Exception:
                logger.error("Error during agent execution", exc_info=True)
        # Send the response to the outputs
        if response:
            # proof = await self._generate_proof(request, response)
            # await self._publish_proof(request, response, proof)
            if self.memory_repository:
                try:
                    await self.memory_repository.add_memory(request=request, response=response)
                except Exception as e:
                    logger.error(f"Error adding memory: {e}")

    async def _get_agent_memory(self) -> List[Dict[str, str]]:
        """Retrieve the current state of the agent's inner memory. This is not the chat memories.

        Returns:
            List[Dict[str, str]]: The agent's memory in a serializable format
        """
        return self.agent.write_memory_to_messages(summary_mode=True)  # type: ignore

    async def _safe_client_start(self, agent_input: AgentInput, queue: PushOnlyQueue):
        try:
            await agent_input.start(queue)
        except Exception as e:
            logger.error(f"Input client {agent_input.__class__.__name__} failed", exc_info=True)
            raise e

    async def _save_chat_memories(self, file_name: str) -> None:
        """Save the current state of the agent's chat memories.

        Returns:
            str: The agent's chat memories
        """
        if self.memory_repository:
            return self.memory_repository.save_data_locally(file_name)
        return None

    async def _generate_proof(self, request: Message, response: Message) -> str:
        return generate_proof.execute(request, response)

    async def _publish_proof(self, request: Message, response: Message, proof: str):
        publish_proof.execute(request, response, proof)


async def stream_agent_response(
    agent_run, conversation_id: str, additional_kwargs: Optional[Dict] = None, model=None
) -> AsyncGenerator[Message, None]:
    """Stream responses from an agent run.

    Args:
        agent_run: Iterator from agent.run(task, stream=True)
        conversation_id: ID to maintain conversation context
        additional_kwargs: Additional message parameters
        model: Optional model instance for token tracking
    """
    total_input_tokens = 0
    total_output_tokens = 0
    for step_log in agent_run:
        # Track tokens if model provides them
        if model and getattr(model, "last_input_token_count", None) is not None:
            total_input_tokens += model.last_input_token_count
            total_output_tokens += model.last_output_token_count
            if isinstance(step_log, ActionStep):
                step_log.input_token_count = model.last_input_token_count
                step_log.output_token_count = model.last_output_token_count
        async for message in pull_messages_from_step(
            step_log, conversation_id=conversation_id, additional_kwargs=additional_kwargs
        ):
            yield message
    final_answer = step_log  # Last log is the run's final_answer
    yield Message(
        content=f"**Final answer:** {str(final_answer)}",
        conversation_id=conversation_id,
        additional_kwargs=additional_kwargs,
    )<|MERGE_RESOLUTION|>--- conflicted
+++ resolved
@@ -274,35 +274,26 @@
         input_queue = asyncio.Queue()  # type: ignore
         push_only_queue = PushOnlyQueue(input_queue)
 
-<<<<<<< HEAD
         # Listen for shutdown event
         await self._listen_for_stop()
 
         # Start agent inputs
-        for agent_input in self.inputs:
-            # Each agent input receives a queue it can push messages to
-            asyncio.create_task(agent_input.start(push_only_queue))
-
-        while not self.shutdown_event.is_set():
-=======
         # Create tasks for all inputs and track them
         input_tasks = [
             asyncio.create_task(self._safe_client_start(agent_input, push_only_queue)) for agent_input in self.inputs
         ]
 
-        while True:
+        while not self.shutdown_event.is_set():
             active_tasks = [task for task in input_tasks if not task.done()]
             if not active_tasks:
                 raise RuntimeError("All input clients died")
->>>>>>> e98923e5
             # Get the next request from the queue
             try:
                 request = await asyncio.wait_for(input_queue.get(), timeout=1.0)
             except asyncio.TimeoutError:
                 continue
             # Process the request
-<<<<<<< HEAD
-            await self._run_request(request)
+            await self._run_request(request, stream)
 
     def stop(self):
         self.shutdown_event.set()
@@ -318,10 +309,6 @@
         except NotImplementedError:
             # Signal handling may not be supported on some platforms (e.g., Windows)
             logger.warning("SIGTERM signal handling is not supported on this platform.")
-=======
-            await self._run_request(request, stream)
-            # await self.upload_state()
->>>>>>> e98923e5
 
     async def _run_request(self, request: Message, stream: bool):
         """Process a single request through the agent pipeline.
