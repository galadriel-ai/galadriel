--- conflicted
+++ resolved
@@ -272,35 +272,24 @@
             try:
                 task_and_payment = await self.solana_payment_validator.execute(request)
                 request.content = task_and_payment.task
-<<<<<<< HEAD
             except PaymentValidationError:
                 logger.error("Payment validation error", exc_info=True)
             except Exception:
                 logger.error("Unexpected error during payment validation", exc_info=True)
         # Run the agent if payment validation passed or not required
         if task_and_payment or not self.solana_payment_validator.pricing:
-            try:
-                response = await self.agent.execute(request)
-                if self.debug and self.enable_logs:
-                    memory = await self._get_memory()
-                    logger.info(f"Current agent memory: {pformat(memory)}")
-            except Exception as e:
-                logger.error("Error during agent execution", exc_info=True)
-                response = Message(content=f"An error occurred while processing your request: {str(e)}")
-        # Send the response to the outputs
-=======
-            except PaymentValidationError as e:
-                response = Message(content=str(e))
-        if not response:
-            # Run the agent if no errors occurred so far
             memories = None
             if self.memory_repository:
                 try:
                     memories = await self.memory_repository.get_memories(prompt=request.content)
                 except Exception as e:
                     logger.error(f"Error getting memories: {e}")
-            response = await self.agent.execute(request, memories)
->>>>>>> a8c6554c
+            try:
+                response = await self.agent.execute(request, memories)
+            except Exception as e:
+                logger.error("Error during agent execution", exc_info=True)
+                response = Message(content=f"An error occurred while processing your request: {str(e)}")
+        # Send the response to the outputs
         if response:
             # proof = await self._generate_proof(request, response)
             # await self._publish_proof(request, response, proof)
@@ -323,14 +312,13 @@
         """
         return self.agent.write_memory_to_messages(summary_mode=True)  # type: ignore
 
-<<<<<<< HEAD
     async def _safe_client_start(self, agent_input: AgentInput, queue: PushOnlyQueue):
         try:
             await agent_input.start(queue)
         except Exception as e:
             logger.error(f"Input client {agent_input.__class__.__name__} failed", exc_info=True)
             raise e
-=======
+
     async def _save_chat_memories(self, file_name: str) -> None:
         """Save the current state of the agent's chat memories.
 
@@ -340,7 +328,6 @@
         if self.memory_repository:
             return self.memory_repository.save_data_locally(file_name)
         return None
->>>>>>> a8c6554c
 
     async def _generate_proof(self, request: Message, response: Message) -> str:
         return generate_proof.execute(request, response)
