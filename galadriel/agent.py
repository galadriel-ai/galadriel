--- conflicted
+++ resolved
@@ -124,14 +124,9 @@
             response = await agent.execute(Message(content="What is Python?"))
         """
         InternalCodeAgent.__init__(self, **kwargs)
-<<<<<<< HEAD
         self.chat_memory = chat_memory
         self.prompt_template = prompt_template or DEFAULT_PROMPT_TEMPLATE_WITH_CHAT_MEMORY if chat_memory else DEFAULT_PROMPT_TEMPLATE
-=======
-        self.prompt_template = prompt_template or DEFAULT_PROMPT_TEMPLATE
         format_prompt.validate_prompt_template(self.prompt_template)
-        self.flush_memory = flush_memory
->>>>>>> 2c54d1b7
 
     async def execute(self, request: Message, memory: Optional[str] = None) -> Message:
         request_dict = {"request": request.content, "chat_history": memory}
@@ -179,14 +174,9 @@
             response = await agent.execute(Message(content="What's the weather in Paris?"))
         """
         InternalToolCallingAgent.__init__(self, **kwargs)
-<<<<<<< HEAD
         self.chat_memory = chat_memory
         self.prompt_template = prompt_template or DEFAULT_PROMPT_TEMPLATE_WITH_CHAT_MEMORY if chat_memory else DEFAULT_PROMPT_TEMPLATE
-=======
-        self.prompt_template = prompt_template or DEFAULT_PROMPT_TEMPLATE
         format_prompt.validate_prompt_template(self.prompt_template)
-        self.flush_memory = flush_memory
->>>>>>> 2c54d1b7
 
     async def execute(self, request: Message, memory: Optional[str] = None) -> Message:
         request_dict = {"request": request.content, "chat_history": memory}
@@ -302,7 +292,7 @@
             List[Dict[str, str]]: The agent's memory in a serializable format
         """
         return self.agent.write_memory_to_messages(summary_mode=True)  # type: ignore
-    
+
     async def _save_chat_memories(self, file_name: str) -> str:
         """Save the current state of the agent's chat memories.
 
