--- conflicted
+++ resolved
@@ -13,16 +13,10 @@
 from smolagents import ToolCallingAgent as InternalToolCallingAgent
 from smolagents import ActionStep
 
-<<<<<<< HEAD
 from galadriel.domain.generate_proof import generate_proof
 from galadriel.domain.publish_proof import publish_proof
-from galadriel.domain import validate_solana_payment
-=======
-from galadriel.domain import generate_proof
-from galadriel.domain import publish_proof
 from galadriel.domain.extract_step_logs import pull_messages_from_step
 from galadriel.domain.validate_solana_payment import SolanaPaymentValidator
->>>>>>> 597890ec
 from galadriel.domain.prompts import format_prompt
 from galadriel.entities import Message, Proof
 from galadriel.entities import Pricing
@@ -83,18 +77,13 @@
 
 
 class AgentOutput:
-<<<<<<< HEAD
-    async def send(self, request: Message, response: Message, proof: Proof) -> None:
-        pass
-=======
     """Base class for handling agent output destinations.
 
     Implementations of this class define how processed responses are delivered
     to their final destination.
     """
->>>>>>> 597890ec
-
-    async def send(self, request: Message, response: Message) -> None:
+
+    async def send(self, request: Message, response: Message, proof: Proof) -> None:
         """Send a processed response to its destination.
 
         Args:
@@ -224,7 +213,9 @@
             return
         # Stream is enabled
         async for message in stream_agent_response(
-            agent_run=InternalToolCallingAgent.run(self, task=formatted_task, stream=True),
+            agent_run=InternalToolCallingAgent.run(
+                self, task=formatted_task, stream=True
+            ),
             conversation_id=request.conversation_id,  # type: ignore
             additional_kwargs=request.additional_kwargs,
             model=self.model,
@@ -293,7 +284,8 @@
         # Start agent inputs
         # Create tasks for all inputs and track them
         input_tasks = [
-            asyncio.create_task(self._safe_client_start(agent_input, push_only_queue)) for agent_input in self.inputs
+            asyncio.create_task(self._safe_client_start(agent_input, push_only_queue))
+            for agent_input in self.inputs
         ]
 
         while not self.shutdown_event.is_set():
@@ -345,13 +337,17 @@
             except PaymentValidationError:
                 logger.error("Payment validation error", exc_info=True)
             except Exception:
-                logger.error("Unexpected error during payment validation", exc_info=True)
+                logger.error(
+                    "Unexpected error during payment validation", exc_info=True
+                )
         # Run the agent if payment validation passed or not required
         if task_and_payment or not self.solana_payment_validator.pricing:
             memories = None
             if self.memory_store:
                 try:
-                    memories = await self.memory_store.get_memories(prompt=request.content)
+                    memories = await self.memory_store.get_memories(
+                        prompt=request.content
+                    )
                 except Exception as e:
                     logger.error(f"Error getting memories: {e}")
             try:
@@ -360,25 +356,21 @@
                         try:
                             await output.send(request, response)
                         except Exception:
-                            logger.error("Failed to send streaming response via output", exc_info=True)
+                            logger.error(
+                                "Failed to send streaming response via output",
+                                exc_info=True,
+                            )
             except Exception:
                 logger.error("Error during agent execution", exc_info=True)
         # Send the response to the outputs
         if response:
-<<<<<<< HEAD
             proof: Proof = await generate_proof(request, response, logger)
             await publish_proof(request, response, proof, logger)
-            for output in self.outputs:
-                await output.send(request, response)
-
-    async def _get_memory(self) -> List[Dict[str, str]]:
-        return self.agent.write_memory_to_messages(summary_mode=True)  # type: ignore
-=======
-            # proof = await self._generate_proof(request, response)
-            # await self._publish_proof(request, response, proof)
             if self.memory_store:
                 try:
-                    await self.memory_store.add_memory(request=request, response=response)
+                    await self.memory_store.add_memory(
+                        request=request, response=response
+                    )
                 except Exception as e:
                     logger.error(f"Error adding memory: {e}")
 
@@ -394,7 +386,9 @@
         try:
             await agent_input.start(queue)
         except Exception as e:
-            logger.error(f"Input client {agent_input.__class__.__name__} failed", exc_info=True)
+            logger.error(
+                f"Input client {agent_input.__class__.__name__} failed", exc_info=True
+            )
             raise e
 
     async def _save_chat_memories(self, file_name: str) -> None:
@@ -428,7 +422,9 @@
                 return False
 
             self.memory_store.load_memory_from_folder(agent_state.memory_folder_path)
-            logger.info(f"Successfully loaded agent memory from {agent_state.memory_folder_path}")
+            logger.info(
+                f"Successfully loaded agent memory from {agent_state.memory_folder_path}"
+            )
             return True
 
         except Exception as e:
@@ -457,7 +453,10 @@
 
 
 async def stream_agent_response(
-    agent_run, conversation_id: str, additional_kwargs: Optional[Dict] = None, model=None
+    agent_run,
+    conversation_id: str,
+    additional_kwargs: Optional[Dict] = None,
+    model=None,
 ) -> AsyncGenerator[Message, None]:
     """Stream responses from an agent run.
 
@@ -478,14 +477,19 @@
                 step_log.input_token_count = model.last_input_token_count
                 step_log.output_token_count = model.last_output_token_count
         async for message in pull_messages_from_step(
-            step_log, conversation_id=conversation_id, additional_kwargs=additional_kwargs
+            step_log,
+            conversation_id=conversation_id,
+            additional_kwargs=additional_kwargs,
         ):
             yield message
     # final message
     yield Message(
         content=f"\n**Final answer:**\n{step_log.to_string()}\n",
         conversation_id=conversation_id,
-        additional_kwargs={**(additional_kwargs or {}), "role": "assistant", "type": "completion_message"},
+        additional_kwargs={
+            **(additional_kwargs or {}),
+            "role": "assistant",
+            "type": "completion_message",
+        },
         final=True,
-    )
->>>>>>> 597890ec
+    )