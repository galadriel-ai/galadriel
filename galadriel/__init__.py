--- conflicted
+++ resolved
@@ -5,11 +5,7 @@
     ToolCallingAgent,
     AgentInput,
     AgentOutput,
-<<<<<<< HEAD
-=======
-    AgentState,
     stream_agent_response,
->>>>>>> 65623ae6
 )
 
 from smolagents import (
