--- conflicted
+++ resolved
@@ -666,23 +666,6 @@
     return str(keypair.pubkey())
 
 
-<<<<<<< HEAD
-def _get_installed_galadriel_version() -> str:
-    """
-    Get the installed galadriel package version.
-
-    Returns:
-        The version string (e.g., "0.0.11")
-    """
-    try:
-        import importlib.metadata
-
-        return importlib.metadata.version("galadriel")
-    except Exception as e:
-        click.echo(f"Failed to get installed galadriel version: {e}")
-        click.echo("Falling back to default version 0.0.11")
-        return "0.0.11"
-=======
 def _request_airdrop(pubkey: str) -> None:
     """Request an airdrop of 0.0001 SOL to the given Solana wallet."""
 
@@ -701,4 +684,20 @@
         click.echo(f"Rate limit exceeded: {response.headers['error']}")
     else:
         click.echo(f"Failed to request airdrop: {response.status_code} {response.text}")
->>>>>>> f0800b67
+
+
+def _get_installed_galadriel_version() -> str:
+    """
+    Get the installed galadriel package version.
+
+    Returns:
+        The version string (e.g., "0.0.11")
+    """
+    try:
+        import importlib.metadata
+
+        return importlib.metadata.version("galadriel")
+    except Exception as e:
+        click.echo(f"Failed to get installed galadriel version: {e}")
+        click.echo("Falling back to default version 0.0.11")
+        return "0.0.11"