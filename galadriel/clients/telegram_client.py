import logging
from datetime import datetime
from typing import Optional

from telebot import types
from telebot.async_telebot import AsyncTeleBot

from galadriel import AgentInput
from galadriel import AgentOutput
<<<<<<< HEAD
from galadriel.entities import HumanMessage, Proof
=======
>>>>>>> 597890ec
from galadriel.entities import Message
from galadriel.entities import PushOnlyQueue


class TelegramClient(AgentInput, AgentOutput):
    """A Telegram bot client that handles bidirectional message communication.

    This class implements both AgentInput and AgentOutput interfaces to provide
    integration with the Telegram messaging platform. It handles incoming messages
    from Telegram users and sends agent responses back to the appropriate chats.

    Attributes:
        token (str): The Telegram bot API token
        bot (AsyncTeleBot): The async Telegram bot instance
        queue (Optional[PushOnlyQueue]): Queue for storing incoming messages
        logger (logging.Logger): Logger instance for tracking bot activities
    """

    def __init__(self, token: str, logger: logging.Logger):
        """Initialize the Telegram client.

        Args:
            token (str): The Telegram bot API token for authentication
            logger (logging.Logger): Logger instance for tracking bot activities
        """
        self.token = token
        self.bot = AsyncTeleBot(token)
        self.queue: Optional[PushOnlyQueue] = None
        self.logger = logger

    async def start(self, queue: PushOnlyQueue) -> None:
        """Start the Telegram bot and begin processing messages.

        Sets up message handling and starts the bot's polling loop to receive
        messages from Telegram.

        Args:
            queue (PushOnlyQueue): Queue for storing incoming messages

        Note:
            This method runs indefinitely until the bot is stopped.
        """
        self.queue = queue

        @self.bot.message_handler(func=lambda message: True)
        async def handle_incoming_message(message: types.Message):
            """Process incoming Telegram messages.

            Converts Telegram messages to Message objects and adds them
            to the processing queue.

            Args:
                message (types.Message): The incoming Telegram message

            Note:
                The author name is constructed from the user's first_name and last_name
                if available, falling back to username or user ID if not.
            """
            if not self.queue:
                self.logger.warning("Queue not initialized. Ignoring incoming message.")
                return

            user = message.from_user
            # Construct author name from available user information
            author = f"{user.first_name} {user.last_name}".strip() if user.first_name else user.username or str(user.id)

            incoming = Message(
                content=message.text,
                conversation_id=str(message.chat.id),
                additional_kwargs={
                    "author": author,
                    "message_id": message.id,
                    "timestamp": str(datetime.now().isoformat()),
                },
            )
            await self.queue.put(incoming)
            self.logger.info(f"Enqueued message: {incoming}")

        self.logger.info("Starting AsyncTeleBot polling...")
        await self.bot.infinity_polling()

<<<<<<< HEAD
    async def send(self, request: Message, response: Message, proof: Proof):
=======
    async def send(self, request: Message, response: Message):
        """Send a response message back to the Telegram chat.

        Args:
            request (Message): The original request message (unused)
            response (Message): The response to send to Telegram

        Note:
            The response must include a valid conversation_id that matches
            the Telegram chat ID where the response should be sent.

        Raises:
            Warning: If no conversation_id is found in the response
        """
>>>>>>> 597890ec
        if not response.conversation_id:
            self.logger.warning("No conversation_id found in request; cannot respond.")
            return

        chat_id = response.conversation_id

        await self.bot.send_message(chat_id, response.content)
        self.logger.info(f"Posted output to chat {chat_id}: {response.content}")<|MERGE_RESOLUTION|>--- conflicted
+++ resolved
@@ -7,11 +7,7 @@
 
 from galadriel import AgentInput
 from galadriel import AgentOutput
-<<<<<<< HEAD
-from galadriel.entities import HumanMessage, Proof
-=======
->>>>>>> 597890ec
-from galadriel.entities import Message
+from galadriel.entities import Message, Proof
 from galadriel.entities import PushOnlyQueue
 
 
@@ -75,7 +71,11 @@
 
             user = message.from_user
             # Construct author name from available user information
-            author = f"{user.first_name} {user.last_name}".strip() if user.first_name else user.username or str(user.id)
+            author = (
+                f"{user.first_name} {user.last_name}".strip()
+                if user.first_name
+                else user.username or str(user.id)
+            )
 
             incoming = Message(
                 content=message.text,
@@ -92,10 +92,7 @@
         self.logger.info("Starting AsyncTeleBot polling...")
         await self.bot.infinity_polling()
 
-<<<<<<< HEAD
     async def send(self, request: Message, response: Message, proof: Proof):
-=======
-    async def send(self, request: Message, response: Message):
         """Send a response message back to the Telegram chat.
 
         Args:
@@ -109,7 +106,6 @@
         Raises:
             Warning: If no conversation_id is found in the response
         """
->>>>>>> 597890ec
         if not response.conversation_id:
             self.logger.warning("No conversation_id found in request; cannot respond.")
             return
