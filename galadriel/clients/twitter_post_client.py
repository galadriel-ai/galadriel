from galadriel import AgentOutput
from galadriel.entities import Message, Proof
from galadriel.tools.twitter import TwitterPostTool


class TwitterPostClient(AgentOutput):
    """A client for posting tweets to Twitter.

    This class implements the AgentOutput interface to enable posting tweets
    to Twitter, including both new tweets and replies to existing tweets.
    It uses TwitterPostTool to handle the actual Twitter API interactions.

    Required Environment Variables:
        TWITTER_CONSUMER_API_KEY
        TWITTER_CONSUMER_API_SECRET
        TWITTER_ACCESS_TOKEN
        TWITTER_ACCESS_TOKEN_SECRET

    For more information about Twitter API credentials, see:
    https://developer.x.com/
    """

    def __init__(self):
        """Initialize the Twitter post client.

        Creates an instance of TwitterPostTool for handling Twitter API
        interactions.
        """
        self.twitter_post_tool = TwitterPostTool()

<<<<<<< HEAD
    async def send(self, request: Message, response: Message, proof: Proof) -> None:
=======
    async def send(self, request: Message, response: Message) -> None:
        """Post a tweet or reply to Twitter.

        Posts the response content as a tweet. If the response includes
        an in_reply_to_id in its additional_kwargs, the tweet will be
        posted as a reply to the specified tweet.

        Args:
            request (Message): The original request message (unused)
            response (Message): The message to post as a tweet

        Note:
            To post a reply, the response.additional_kwargs should include:
            {
                "in_reply_to_id": "tweet_id_to_reply_to"  # str
            }
        """
>>>>>>> 597890ec
        self.twitter_post_tool(
            response.content,
            in_reply_to_id=(response.additional_kwargs or {}).get("in_reply_to_id"),
        )<|MERGE_RESOLUTION|>--- conflicted
+++ resolved
@@ -28,10 +28,7 @@
         """
         self.twitter_post_tool = TwitterPostTool()
 
-<<<<<<< HEAD
     async def send(self, request: Message, response: Message, proof: Proof) -> None:
-=======
-    async def send(self, request: Message, response: Message) -> None:
         """Post a tweet or reply to Twitter.
 
         Posts the response content as a tweet. If the response includes
@@ -48,7 +45,6 @@
                 "in_reply_to_id": "tweet_id_to_reply_to"  # str
             }
         """
->>>>>>> 597890ec
         self.twitter_post_tool(
             response.content,
             in_reply_to_id=(response.additional_kwargs or {}).get("in_reply_to_id"),
